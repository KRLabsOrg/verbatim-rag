"""Core implementation of the Verbatim RAG system.

Enhancement: Supports both legacy aggregate placeholders ([DISPLAY_SPANS], [CITATION_REFS])
and new per-fact placeholders of the form [FACT_1], [FACT_2], ... allowing templates
to interleave verbatim facts contextually. Citation-only facts (beyond the display
limit) expand to a numbered reference token (e.g. "[6]") without verbatim text.
"""

from typing import Optional
from verbatim_rag.extractors import LLMSpanExtractor, SpanExtractor
from verbatim_rag.index import VerbatimIndex
from verbatim_rag.models import QueryResponse
from verbatim_core.templates import TemplateManager
from verbatim_rag.response_builder import ResponseBuilder
from verbatim_rag.llm_client import LLMClient
from verbatim_rag.schema import DocumentSchema
from verbatim_rag.ingestion import schema_to_document

MARKING_SYSTEM_PROMPT = """
You are a Q&A text extraction system. Your task is to identify and mark EXACT verbatim text spans from the provided document that is relevant to answer the user's question.

# Rules
1. Mark **only** text that explicitly addresses the question
2. Never paraphrase, modify, or add to the original text
3. Preserve original wording, capitalization, and punctuation
4. Mark all relevant segments - even if they're non-consecutive
5. If there is no relevant information, don't add any tags.

# Output Format
Wrap each relevant text span with <relevant> tags. 
Return ONLY the marked document text - no explanations or summaries.

# Example
Question: What causes climate change?
Document: "Scientists agree that carbon emissions (CO2) from burning fossil fuels are the primary driver of climate change. Deforestation also contributes significantly."
Marked: "Scientists agree that <relevant>carbon emissions (CO2) from burning fossil fuels</relevant> are the primary driver of climate change. <relevant>Deforestation also contributes significantly</relevant>."

# Your Task
Question: {QUESTION}
Document: {DOCUMENT}

Mark the relevant text:
"""


class VerbatimRAG:
    """
    A RAG system that prevents hallucination by ensuring all generated content
    is explicitly derived from source documents.
    """

    def __init__(
        self,
        index: VerbatimIndex,
        model: str = "gpt-4o-mini",
        k: int = 5,
        template_manager: TemplateManager = None,
        extractor: SpanExtractor = None,
        max_display_spans: int = 5,
        template_mode: str = "contextual",  # "static", "contextual", "random"
        extraction_mode: str = "auto",  # "batch", "individual", "auto"
        llm_client: LLMClient = None,
    ):
        """
        Initialize the Verbatim RAG system with clean architecture.

        :param index: The index to search for relevant documents
        :param model: The LLM model to use (if creating new LLM client)
        :param k: The number of documents to retrieve
        :param template_manager: Optional template manager (creates one if None)
        :param extractor: Optional custom extractor (creates LLM extractor if None)
        :param max_display_spans: Maximum number of spans to display verbatim
        :param template_mode: Template mode ("static", "contextual", "random")
        :param extraction_mode: Extraction mode ("batch", "individual", "auto")
        :param llm_client: Optional LLM client (creates one if None)
        """
        self.index = index
        self.k = k
        self.max_display_spans = max_display_spans

        # Centralized LLM client
        self.llm_client = llm_client or LLMClient(model)

        # Initialize components with clean dependency injection
        self.extractor = extractor or LLMSpanExtractor(
            llm_client=self.llm_client,
            extraction_mode=extraction_mode,
            max_display_spans=max_display_spans,
        )

        self.template_manager = template_manager or TemplateManager(
            llm_client=self.llm_client, default_mode=template_mode
        )

        # Ensure template manager has access to RAG system for structured mode
        self.template_manager.set_rag_system(self)

        self.response_builder = ResponseBuilder()

    def _generate_template(
        self, question: str, display_spans: list[str] = None, citation_count: int = 0
    ) -> str:
        """
        Generate or select a template for the response.

        :param question: The user's question
        :param display_spans: Spans that will be displayed (for contextual templates)
        :param citation_count: Number of additional citations
        :return: A template string with placeholders
        """
        return self.template_manager.get_template(
            question, display_spans or [], citation_count
        )

    def _rank_and_split_spans(
        self, relevant_spans: dict[str, list[str]]
    ) -> tuple[list[dict], list[dict]]:
        """
        Split spans into display vs citation-only, trusting the extractor's ordering.

        :param relevant_spans: Dictionary mapping doc text to span lists (already ordered by relevance)
        :return: Tuple of (display_spans, citation_spans) with minimal metadata
        """
        # Flatten spans, preserving the order from the extractors
        all_spans = []
        for doc_text, spans in relevant_spans.items():
            for span in spans:
                all_spans.append({"text": span, "doc_text": doc_text})

        # Split into display and citation-only (trust the extractor's relevance ordering)
        display_spans = all_spans[: self.max_display_spans]
        citation_spans = all_spans[self.max_display_spans :]

        return display_spans, citation_spans

    def _fill_template_enhanced(
        self, template: str, display_spans: list[dict], citation_spans: list[dict]
    ) -> str:
        """
        Fill the template with display spans and citation references.

        Now delegates to the template manager's fill functionality.

        :param template: The template string with placeholders
        :param display_spans: Spans to display verbatim with metadata
        :param citation_spans: Spans for citation reference only
        :return: The filled template
        """
        return self.template_manager.fill_template(
            template, display_spans, citation_spans
        )

    def query(self, question: str, filter: Optional[str] = None) -> QueryResponse:
        """
        Process a query through the Verbatim RAG system.

        :param question: The user's question
        :param filter: Optional filter to narrow document search
        :return: A QueryResponse object containing the structured response
        """
        # Step 1: Retrieve documents
        search_results = self.index.query(text=question, k=self.k, filter=filter)

        # Step 2: Check mode and extract accordingly
        if self.template_manager.current_mode == "structured":
            answer, all_relevant_spans = self._process_structured(
                question, search_results
            )
        else:
            # Standard extraction flow
            print("Extracting relevant spans...")
            all_relevant_spans = self.extractor.extract_spans(question, search_results)

            print("Processing spans...")
            display_spans, citation_spans = self._rank_and_split_spans(
                all_relevant_spans
            )

            print("Generating response...")
            answer = self.template_manager.process(
                question, display_spans, citation_spans
            )

        # Clean up and build response
        answer = self.response_builder.clean_answer(answer)

        return self.response_builder.build_response(
            question=question,
            answer=answer,
            search_results=search_results,
            relevant_spans=all_relevant_spans,
            display_span_count=len(all_relevant_spans),
<<<<<<< HEAD
        )

    def _process_structured(
        self, question: str, search_results: list
    ) -> tuple[str, dict]:
        """
        Process query in structured mode - template controls extraction.

        :param question: The user's question
        :param search_results: Retrieved documents
        :return: Tuple of (filled_answer, spans_dict)
        """
        strategy = self.template_manager.strategies["structured"]
        template = strategy.template
        placeholders = strategy.get_placeholder_hints()

        # Get document texts
        doc_texts = [getattr(r, "text", str(r)) for r in search_results]

        # Structured extraction via LLM
        span_map = self.llm_client.extract_structured(
            question, template, placeholders, doc_texts
        )

        # Fill template
        answer = strategy.fill_with_spans(span_map)

        return answer, span_map
=======
        )

    def _process_structured(
        self, question: str, search_results: list
    ) -> tuple[str, dict]:
        """
        Process query in structured mode - template controls extraction.

        :param question: The user's question
        :param search_results: Retrieved documents
        :return: Tuple of (filled_answer, spans_dict in response_builder format)
        """
        strategy = self.template_manager.strategies["structured"]
        template = strategy.template
        placeholders = strategy.get_placeholder_hints()

        # Get document texts
        doc_texts = [getattr(r, "text", str(r)) for r in search_results]

        # Structured extraction via LLM - returns {PLACEHOLDER: [{text, doc}, ...]}
        span_map = self.llm_client.extract_structured(
            question, template, placeholders, doc_texts
        )

        # Fill template with spans
        answer = strategy.fill_with_spans(span_map)

        # Convert to response_builder format: {doc_text: [spans]}
        relevant_spans = self._convert_structured_to_doc_spans(span_map, doc_texts)

        return answer, relevant_spans
>>>>>>> e695487c

    async def query_async(
        self, question: str, filter: Optional[str] = None
    ) -> QueryResponse:
        """
        Async version of query method.

        :param question: The user's question
        :param filter: Optional filter to narrow document search
        :return: A QueryResponse object containing the structured response
        """
        # Step 1: Retrieve documents
        search_results = self.index.query(text=question, k=self.k, filter=filter)

        # Step 2: Check mode and extract accordingly
        if self.template_manager.current_mode == "structured":
            answer, all_relevant_spans = await self._process_structured_async(
                question, search_results
            )
        else:
            # Standard extraction flow
            print("Extracting relevant spans (async)...")
            all_relevant_spans = await self.extractor.extract_spans_async(
                question, search_results
            )

            print("Processing spans...")
            display_spans, citation_spans = self._rank_and_split_spans(
                all_relevant_spans
            )

            print("Generating response (async)...")
            answer = await self.template_manager.process_async(
                question, display_spans, citation_spans
            )

        # Clean up and build response
        answer = self.response_builder.clean_answer(answer)

        return self.response_builder.build_response(
            question=question,
            answer=answer,
            search_results=search_results,
            relevant_spans=all_relevant_spans,
            display_span_count=len(all_relevant_spans),
<<<<<<< HEAD
        )

    async def _process_structured_async(
        self, question: str, search_results: list
    ) -> tuple[str, dict]:
        """
        Async structured mode processing.

        :param question: The user's question
        :param search_results: Retrieved documents
        :return: Tuple of (filled_answer, spans_dict)
        """
        strategy = self.template_manager.strategies["structured"]
        template = strategy.template
        placeholders = strategy.get_placeholder_hints()

        # Get document texts
        doc_texts = [getattr(r, "text", str(r)) for r in search_results]

        # Structured extraction via LLM
        span_map = await self.llm_client.extract_structured_async(
            question, template, placeholders, doc_texts
        )

        # Fill template
        answer = strategy.fill_with_spans(span_map)

        return answer, span_map
=======
        )

    async def _process_structured_async(
        self, question: str, search_results: list
    ) -> tuple[str, dict]:
        """
        Async structured mode processing.

        :param question: The user's question
        :param search_results: Retrieved documents
        :return: Tuple of (filled_answer, spans_dict in response_builder format)
        """
        strategy = self.template_manager.strategies["structured"]
        template = strategy.template
        placeholders = strategy.get_placeholder_hints()

        # Get document texts
        doc_texts = [getattr(r, "text", str(r)) for r in search_results]

        # Structured extraction via LLM - returns {PLACEHOLDER: [{text, doc}, ...]}
        span_map = await self.llm_client.extract_structured_async(
            question, template, placeholders, doc_texts
        )

        # Fill template with spans (pass the new format)
        answer = strategy.fill_with_spans(span_map)

        # Convert to response_builder format: {doc_text: [spans]}
        relevant_spans = self._convert_structured_to_doc_spans(span_map, doc_texts)

        return answer, relevant_spans

    def _convert_structured_to_doc_spans(self, span_map: dict, doc_texts: list) -> dict:
        """
        Convert structured span_map to response_builder format.

        :param span_map: {PLACEHOLDER: [{text, doc}, ...]}
        :param doc_texts: List of document texts
        :return: {doc_text: [spans]}
        """
        # Initialize with empty lists for all docs
        result = {text: [] for text in doc_texts}

        # Collect all spans by document
        for placeholder, items in span_map.items():
            for item in items:
                doc_idx = item.get("doc", 0)
                span_text = item.get("text", "")
                if 0 <= doc_idx < len(doc_texts) and span_text:
                    doc_text = doc_texts[doc_idx]
                    if span_text not in result[doc_text]:  # Avoid duplicates
                        result[doc_text].append(span_text)

        return result
>>>>>>> e695487c

    def add_document(self, document: DocumentSchema) -> str:
        """
        Add a single document using the DocumentSchema system.

        :param document: DocumentSchema instance with content and metadata
        :return: Document ID
        """
        # Convert schema → pre-chunked Document, then index
        prechunked = schema_to_document(document)
        self.index.add_documents([prechunked])
        return prechunked.id

    def add_documents_batch(self, documents: list[DocumentSchema]) -> list[str]:
        """
        Add multiple documents in batch using the DocumentSchema system.

        :param documents: List of DocumentSchema instances
        :return: List of document IDs
        """
        prechunked = [schema_to_document(d) for d in documents]
        self.index.add_documents(prechunked)
        return [d.id for d in prechunked]<|MERGE_RESOLUTION|>--- conflicted
+++ resolved
@@ -190,7 +190,6 @@
             search_results=search_results,
             relevant_spans=all_relevant_spans,
             display_span_count=len(all_relevant_spans),
-<<<<<<< HEAD
         )
 
     def _process_structured(
@@ -201,7 +200,7 @@
 
         :param question: The user's question
         :param search_results: Retrieved documents
-        :return: Tuple of (filled_answer, spans_dict)
+        :return: Tuple of (filled_answer, spans_dict in response_builder format)
         """
         strategy = self.template_manager.strategies["structured"]
         template = strategy.template
@@ -210,35 +209,6 @@
         # Get document texts
         doc_texts = [getattr(r, "text", str(r)) for r in search_results]
 
-        # Structured extraction via LLM
-        span_map = self.llm_client.extract_structured(
-            question, template, placeholders, doc_texts
-        )
-
-        # Fill template
-        answer = strategy.fill_with_spans(span_map)
-
-        return answer, span_map
-=======
-        )
-
-    def _process_structured(
-        self, question: str, search_results: list
-    ) -> tuple[str, dict]:
-        """
-        Process query in structured mode - template controls extraction.
-
-        :param question: The user's question
-        :param search_results: Retrieved documents
-        :return: Tuple of (filled_answer, spans_dict in response_builder format)
-        """
-        strategy = self.template_manager.strategies["structured"]
-        template = strategy.template
-        placeholders = strategy.get_placeholder_hints()
-
-        # Get document texts
-        doc_texts = [getattr(r, "text", str(r)) for r in search_results]
-
         # Structured extraction via LLM - returns {PLACEHOLDER: [{text, doc}, ...]}
         span_map = self.llm_client.extract_structured(
             question, template, placeholders, doc_texts
@@ -251,7 +221,6 @@
         relevant_spans = self._convert_structured_to_doc_spans(span_map, doc_texts)
 
         return answer, relevant_spans
->>>>>>> e695487c
 
     async def query_async(
         self, question: str, filter: Optional[str] = None
@@ -297,36 +266,6 @@
             search_results=search_results,
             relevant_spans=all_relevant_spans,
             display_span_count=len(all_relevant_spans),
-<<<<<<< HEAD
-        )
-
-    async def _process_structured_async(
-        self, question: str, search_results: list
-    ) -> tuple[str, dict]:
-        """
-        Async structured mode processing.
-
-        :param question: The user's question
-        :param search_results: Retrieved documents
-        :return: Tuple of (filled_answer, spans_dict)
-        """
-        strategy = self.template_manager.strategies["structured"]
-        template = strategy.template
-        placeholders = strategy.get_placeholder_hints()
-
-        # Get document texts
-        doc_texts = [getattr(r, "text", str(r)) for r in search_results]
-
-        # Structured extraction via LLM
-        span_map = await self.llm_client.extract_structured_async(
-            question, template, placeholders, doc_texts
-        )
-
-        # Fill template
-        answer = strategy.fill_with_spans(span_map)
-
-        return answer, span_map
-=======
         )
 
     async def _process_structured_async(
@@ -381,7 +320,6 @@
                         result[doc_text].append(span_text)
 
         return result
->>>>>>> e695487c
 
     def add_document(self, document: DocumentSchema) -> str:
         """
