--- conflicted
+++ resolved
@@ -47,11 +47,7 @@
 
 # Define SPLADE index with a sparse model
 index = VerbatimIndex(
-<<<<<<< HEAD
-    sparse_model="naver/splade-v3", 
-=======
     sparse_model="opensearch-project/opensearch-neural-sparse-encoding-doc-v2-distill",
->>>>>>> 4c00317e
     db_path="./index.db"
 )
 index.add_documents([document])
@@ -120,40 +116,6 @@
 ```
 
 ## ModernBERT Based Span Extractor
-<<<<<<< HEAD
-
-We've trained our own encoder model based on ModernBERT for sentence classification. This model is designed to classify text spans as relevant or not, providing a robust alternative to LLM-based extractors.
-
-You can find our model on HuggingFace: [KRLabsOrg/verbatim-rag-modern-bert-v1](https://huggingface.co/KRLabsOrg/verbatim-rag-modern-bert-v1).
-
-You can use it with the defined index as follows:
-
-```python
-from verbatim_rag.core import VerbatimRAG
-from verbatim_rag.index import VerbatimIndex
-from verbatim_rag.extractors import ModelSpanExtractor
-
-# Load your trained extractor
-extractor = ModelSpanExtractor("path/to/your/model")
-
-# Create VerbatimRAG system with custom extractor
-index = VerbatimIndex(
-    sparse_model="naver/splade-v3", 
-    db_path="./index.db"
-)
-
-rag_system = VerbatimRAG(
-    index=index,
-    extractor=extractor,
-    k=5
-)
-
-# Query the system
-response = rag_system.query("Main findings of the paper?")
-print(response.answer)
-```
-
-=======
 
 We've trained our own encoder model based on ModernBERT for sentence classification. This model is designed to classify text spans as relevant or not, providing a robust alternative to LLM-based extractors.
 
@@ -187,7 +149,6 @@
 response = rag_system.query("Main findings of the paper?")
 print(response.answer)
 ```
->>>>>>> 4c00317e
 
 ## Citation
 
